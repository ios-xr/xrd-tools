# Changelog


## v1 (active)

The v1 release supports Cisco IOS-XR release versions 7.7.1 and 7.8.1.

<<<<<<< HEAD
### v1.1.3 (2023-02-02)

Updates for xr-compose handling of MTUs.
- Set the MTU of generated networks to 9000 to handle any XR MTU (up to the XR maximum of 9000).
- Pass through driver_opts from the networks in the input yaml to the output.
=======
### v1.1.3 (2023-01-26)

- `xr-compose` script will now respect the privilege status of a container in the input file.

>>>>>>> 4a7cec81

### v1.1.2 (2023-01-06)

- In the `launch-xrd` script the mechanism for passing extra args to the container manager has been updated. Args after '--' separator will be passed to the container manager as well. To clarify, this is in addition to the existing mechanism of unrecognised arguments (before the '--' separator) being passed to the container manager. This will facilitate passing args common to the script and the container manager.


### v1.1.1 (2022-12-05)

- In the `launch-xrd` script the mechanism for passing extra args to the container manager has changed. The `--args` argument is no longer required - every unrecognised argument will be passed to the container manager. The container image must now be passed as the last argument to the script. The `--args` method is still supported for backwards compatibility, but will be removed in the future.


### v1.1.0 (2022-12-02)

Changes corresponding to the release of XR version 7.8.1.

- Add `--boot-log-level` arg in `launch-xrd` (supported in XR 7.8.1 onwards)
- Stop passing host `/sys/fs/cgroup` mount through to the container
- Update cgroup check in `host-check` and remove corresponding "Systemd mounts" check (no longer required for XR 7.8.1 onwards)
- Remove hard requirement for cgroups v1 in `host-check` (cgroups v2 supported for lab use)


### v1.0.4 (2022-11-30)

- Indicate when a command times out in the `host-check` script.


### v1.0.3 (2022-10-26)

- To check if AppArmor is enabled, `host-check` script now looks at `"/sys/kernel/security/apparmor/profiles"` instead of `"/sys/module/apparmor/parameters/enabled"`.
- `host-check` now gives a warning if AppArmor is enabled.


### v1.0.2 (2022-09-21)

- Do not run 'extra checks' in `host-check` by default.
- Make igb_uio a supported PCI driver, only failing `host-check` if no interface driver is loaded.
- Only check if IOMMU is enabled if vfio-pci is being used, and handle the case where the vfio-pci 'no IOMMU' mode is unconfigurable.


### v1.0.1 (2022-09-07)

- Emit a warning in `host-check` when 2M hugepages are used, as this is not a
supported deployment use case.


### v1.0.0 (2022-07-15)

First release.

- Scripts: `host-check`, `launch-xrd`, `xr-compose`, `apply-bugfixes`
- Templates: MacVLAN launch-xrd example, xr-compose template
- Sample xr-compose topologies: 'simple-bgp', 'bgp-ospf-triangle, 'segment-routing'
- Tests: host-check UT<|MERGE_RESOLUTION|>--- conflicted
+++ resolved
@@ -5,18 +5,16 @@
 
 The v1 release supports Cisco IOS-XR release versions 7.7.1 and 7.8.1.
 
-<<<<<<< HEAD
-### v1.1.3 (2023-02-02)
+### v1.1.4 (2023-02-02)
 
 Updates for xr-compose handling of MTUs.
 - Set the MTU of generated networks to 9000 to handle any XR MTU (up to the XR maximum of 9000).
 - Pass through driver_opts from the networks in the input yaml to the output.
-=======
+
 ### v1.1.3 (2023-01-26)
 
 - `xr-compose` script will now respect the privilege status of a container in the input file.
 
->>>>>>> 4a7cec81
 
 ### v1.1.2 (2023-01-06)
 
